--- conflicted
+++ resolved
@@ -11,13 +11,9 @@
 
 Refer all-in-one script: [pytorch-onnx-caffe-ncnn.sh](https://github.com/blueardour/uofa-AdelaiDet/blob/master/onnx/pytorch-onnx-caffe-ncnn.sh) (BN instead of GN used in the FCOS head)
 
-<<<<<<< HEAD
 Refer another all-in-one script: [pytorch-onnx-caffe-ncnn-rt.sh] for the RT model alone with onnxruntime verification demo
 
-note: to convert model to caffe and ncnn requires BN used in the FCOS head
-=======
 note: to convert model to *Caffe* and *NCNN* requires BN in the FCOS head
->>>>>>> 2c95a629
 
 # Normalization in the FCOS head
 The normalization in FOCS head is GroupNorm (GN) by default as shown in the original paper. Unlike BN, GN caculates the mean and variance of features online. Thus, it costs extra time and memory.
